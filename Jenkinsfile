--- conflicted
+++ resolved
@@ -256,13 +256,8 @@
               # ${TEMPDIR}/docs/docker-documentation: Cloned docs repo for pushing docs updates to Github
               # ${TEMPDIR}/unraid/docker-templates: Cloned docker-templates repo to check for logos
               # ${TEMPDIR}/unraid/templates: Cloned templates repo for commiting unraid template changes and pushing back to Github
-<<<<<<< HEAD
               git clone --branch master --depth 1 https://ImageGeniusCI:${GITHUB_TOKEN}@github.com/${IG_USER}/${IG_REPO}.git ${TEMPDIR}/docker-${CONTAINER_NAME}
               docker run --rm -v ${TEMPDIR}/docker-${CONTAINER_NAME}:/tmp -e LOCAL=true ghcr.io/imagegenius/jenkins-builder:latest 
-=======
-              git clone --branch master --depth 1 https://github.com/${LS_USER}/${LS_REPO}.git ${TEMPDIR}/docker-${CONTAINER_NAME}
-              docker run --rm -v ${TEMPDIR}/docker-${CONTAINER_NAME}:/tmp -e LOCAL=true -e PUID=$(id -u) -e PGID=$(id -g) ghcr.io/linuxserver/jenkins-builder:latest 
->>>>>>> cda21c78
               echo "Starting Stage 1 - Jenkinsfile update"
               if [[ "$(md5sum Jenkinsfile | awk '{ print $1 }')" != "$(md5sum ${TEMPDIR}/docker-${CONTAINER_NAME}/Jenkinsfile | awk '{ print $1 }')" ]]; then
                 mkdir -p ${TEMPDIR}/repo
@@ -406,14 +401,8 @@
           --label \"org.opencontainers.image.licenses=GPL-3.0-only\" \
           --label \"org.opencontainers.image.ref.name=${COMMIT_SHA}\" \
           --label \"org.opencontainers.image.title=Ci\" \
-<<<<<<< HEAD
           --label \"org.opencontainers.image.description=ci image by imagegenius.io\" \
           --no-cache --pull -t ${GITHUBIMAGE}:${META_TAG} --platform=linux/amd64 \
-=======
-          --label \"org.opencontainers.image.description=ci image by linuxserver.io\" \
-          --no-cache --pull -t ${IMAGE}:${META_TAG} --platform=linux/amd64 \
-          --provenance=false --sbom=false \
->>>>>>> cda21c78
           --build-arg ${BUILD_VERSION_ARG}=${EXT_RELEASE} --build-arg VERSION=\"${VERSION_TAG}\" --build-arg BUILD_DATE=${GITHUB_DATE} ."
       }
     }
@@ -441,14 +430,8 @@
               --label \"org.opencontainers.image.licenses=GPL-3.0-only\" \
               --label \"org.opencontainers.image.ref.name=${COMMIT_SHA}\" \
               --label \"org.opencontainers.image.title=Ci\" \
-<<<<<<< HEAD
               --label \"org.opencontainers.image.description=ci image by imagegenius.io\" \
               --no-cache --pull -t ${GITHUBIMAGE}:amd64-${META_TAG} --platform=linux/amd64 \
-=======
-              --label \"org.opencontainers.image.description=ci image by linuxserver.io\" \
-              --no-cache --pull -t ${IMAGE}:amd64-${META_TAG} --platform=linux/amd64 \
-              --provenance=false --sbom=false \
->>>>>>> cda21c78
               --build-arg ${BUILD_VERSION_ARG}=${EXT_RELEASE} --build-arg VERSION=\"${VERSION_TAG}\" --build-arg BUILD_DATE=${GITHUB_DATE} ."
           }
         }
@@ -473,14 +456,8 @@
               --label \"org.opencontainers.image.licenses=GPL-3.0-only\" \
               --label \"org.opencontainers.image.ref.name=${COMMIT_SHA}\" \
               --label \"org.opencontainers.image.title=Ci\" \
-<<<<<<< HEAD
               --label \"org.opencontainers.image.description=ci image by imagegenius.io\" \
               --no-cache --pull -f Dockerfile.aarch64 -t ${GITHUBIMAGE}:arm64v8-${META_TAG} --platform=linux/arm64 \
-=======
-              --label \"org.opencontainers.image.description=ci image by linuxserver.io\" \
-              --no-cache --pull -f Dockerfile.aarch64 -t ${IMAGE}:arm64v8-${META_TAG} --platform=linux/arm64 \
-              --provenance=false --sbom=false \
->>>>>>> cda21c78
               --build-arg ${BUILD_VERSION_ARG}=${EXT_RELEASE} --build-arg VERSION=\"${VERSION_TAG}\" --build-arg BUILD_DATE=${GITHUB_DATE} ."
             sh "docker tag ${GITHUBIMAGE}:arm64v8-${META_TAG} ghcr.io/imagegenius/igdev-buildcache:arm64v8-${COMMIT_SHA}-${BUILD_NUMBER}"
             retry(5) {
@@ -507,13 +484,8 @@
         sh '''#! /bin/bash
               set -e
               TEMPDIR=$(mktemp -d)
-<<<<<<< HEAD
               if [ "${MULTIARCH}" == "true" ] && [ "${PACKAGE_CHECK}" == "false" ]; then
                 LOCAL_CONTAINER=${GITHUBIMAGE}:amd64-${META_TAG}
-=======
-              if [ "${MULTIARCH}" == "true" ] && [ "${PACKAGE_CHECK}" != "true" ]; then
-                LOCAL_CONTAINER=${IMAGE}:amd64-${META_TAG}
->>>>>>> cda21c78
               else
                 LOCAL_CONTAINER=${GITHUBIMAGE}:${META_TAG}
               fi
@@ -608,14 +580,9 @@
                 docker run --rm \
                 --shm-size=1gb \
                 -v /var/run/docker.sock:/var/run/docker.sock \
-<<<<<<< HEAD
                 -e IMAGE=\"${GITHUBIMAGE}\" \
                 -e CONTAINER=\"${CONTAINER_NAME}\" \
                 -e DELAY_START=\"${CI_DELAY:-30}\" \
-=======
-                -e IMAGE=\"${IMAGE}\" \
-                -e DOCKER_LOGS_TIMEOUT=\"${CI_DELAY}\" \
->>>>>>> cda21c78
                 -e TAGS=\"${CI_TAGS}\" \
                 -e META_TAG=\"${META_TAG}\" \
                 -e PORT=\"${CI_PORT}\" \
@@ -670,7 +637,6 @@
         environment name: 'EXIT_STATUS', value: ''
       }
       steps {
-<<<<<<< HEAD
         retry(5) {
           sh '''#! /bin/bash
                 set -e
@@ -730,58 +696,6 @@
                   docker manifest push --purge ${GITHUBIMAGE}:${SEMVER} 
                 fi
              '''
-=======
-        withCredentials([
-          [
-            $class: 'UsernamePasswordMultiBinding',
-            credentialsId: 'Quay.io-Robot',
-            usernameVariable: 'QUAYUSER',
-            passwordVariable: 'QUAYPASS'
-          ]
-        ]) {
-          retry(5) {
-            sh '''#! /bin/bash
-                  set -e
-                  echo $DOCKERHUB_TOKEN | docker login -u linuxserverci --password-stdin
-                  echo $GITHUB_TOKEN | docker login ghcr.io -u LinuxServer-CI --password-stdin
-                  echo $GITLAB_TOKEN | docker login registry.gitlab.com -u LinuxServer.io --password-stdin
-                  echo $QUAYPASS | docker login quay.io -u $QUAYUSER --password-stdin
-                  if [ "${CI}" == "false" ]; then
-                    docker pull ghcr.io/linuxserver/lsiodev-buildcache:arm64v8-${COMMIT_SHA}-${BUILD_NUMBER}
-                    docker tag ghcr.io/linuxserver/lsiodev-buildcache:arm64v8-${COMMIT_SHA}-${BUILD_NUMBER} ${IMAGE}:arm64v8-${META_TAG}
-                  fi
-                  for MANIFESTIMAGE in "${IMAGE}" "${GITLABIMAGE}" "${GITHUBIMAGE}" "${QUAYIMAGE}"; do
-                    docker tag ${IMAGE}:amd64-${META_TAG} ${MANIFESTIMAGE}:amd64-${META_TAG}
-                    docker tag ${MANIFESTIMAGE}:amd64-${META_TAG} ${MANIFESTIMAGE}:amd64-latest
-                    docker tag ${MANIFESTIMAGE}:amd64-${META_TAG} ${MANIFESTIMAGE}:amd64-${EXT_RELEASE_TAG}
-                    docker tag ${IMAGE}:arm64v8-${META_TAG} ${MANIFESTIMAGE}:arm64v8-${META_TAG}
-                    docker tag ${MANIFESTIMAGE}:arm64v8-${META_TAG} ${MANIFESTIMAGE}:arm64v8-latest
-                    docker tag ${MANIFESTIMAGE}:arm64v8-${META_TAG} ${MANIFESTIMAGE}:arm64v8-${EXT_RELEASE_TAG}
-                    if [ -n "${SEMVER}" ]; then
-                      docker tag ${MANIFESTIMAGE}:amd64-${META_TAG} ${MANIFESTIMAGE}:amd64-${SEMVER}
-                      docker tag ${MANIFESTIMAGE}:arm64v8-${META_TAG} ${MANIFESTIMAGE}:arm64v8-${SEMVER}
-                    fi
-                    docker push ${MANIFESTIMAGE}:amd64-${META_TAG}
-                    docker push ${MANIFESTIMAGE}:amd64-${EXT_RELEASE_TAG}
-                    docker push ${MANIFESTIMAGE}:amd64-latest
-                    docker push ${MANIFESTIMAGE}:arm64v8-${META_TAG}
-                    docker push ${MANIFESTIMAGE}:arm64v8-latest
-                    docker push ${MANIFESTIMAGE}:arm64v8-${EXT_RELEASE_TAG}
-                    if [ -n "${SEMVER}" ]; then
-                      docker push ${MANIFESTIMAGE}:amd64-${SEMVER}
-                      docker push ${MANIFESTIMAGE}:arm64v8-${SEMVER}
-                    fi
-                  done
-                  for MANIFESTIMAGE in "${IMAGE}" "${GITLABIMAGE}" "${GITHUBIMAGE}" "${QUAYIMAGE}"; do
-                    docker buildx imagetools create -t ${MANIFESTIMAGE}:latest ${MANIFESTIMAGE}:amd64-latest ${MANIFESTIMAGE}:arm64v8-latest
-                    docker buildx imagetools create -t ${MANIFESTIMAGE}:${META_TAG} ${MANIFESTIMAGE}:amd64-${META_TAG} ${MANIFESTIMAGE}:arm64v8-${META_TAG}
-                    docker buildx imagetools create -t ${MANIFESTIMAGE}:${EXT_RELEASE_TAG} ${MANIFESTIMAGE}:amd64-${EXT_RELEASE_TAG} ${MANIFESTIMAGE}:arm64v8-${EXT_RELEASE_TAG}
-                    if [ -n "${SEMVER}" ]; then
-                      docker buildx imagetools create -t ${MANIFESTIMAGE}:${SEMVER} ${MANIFESTIMAGE}:amd64-${SEMVER} ${MANIFESTIMAGE}:arm64v8-${SEMVER}
-                    fi
-                  done
-               '''
->>>>>>> cda21c78
           }
       }
     }
