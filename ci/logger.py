#!/usr/bin/env python3

import os
import logging
from logging import Logger
from logging.handlers import TimedRotatingFileHandler
from logging import LogRecord
import re
import platform

container: str | None = os.environ.get("CONTAINER")
meta_tag: str | None = os.environ.get("META_TAG")
if container and meta_tag:
    dir: str = os.path.join(os.path.dirname(os.path.realpath(__file__)), "output", container, meta_tag)
    os.makedirs(dir, exist_ok=True)
    log_dir: str = os.path.join(dir, 'ci.log')
else:
    log_dir = os.path.join(os.getcwd(), 'ci.log')

logger: Logger = logging.getLogger()

<<<<<<< HEAD
=======
# Add custom log level for success messages
logging.SUCCESS = 25
logging.addLevelName(logging.SUCCESS, "SUCCESS")

def success(self:'Logger', message:str, *args, **kwargs):
    """Log 'message % args' with severity 'SUCCESS'.
    
    To pass exception information, use the keyword argument exc_info with
    a true value, e.g.
    
    logger.success("Houston, Tranquility Base Here. The Eagle has Landed.", exc_info=1)
    """
    if self.isEnabledFor(logging.SUCCESS):
        self._log(logging.SUCCESS, message, args, **kwargs)

logging.Logger.success = success
>>>>>>> cda21c78

class ColorPercentStyle(logging.PercentStyle):
    """Custom log formatter that add color to specific log levels."""
    grey: str = "38"
    yellow: str = "33"
    red: str = "31"
    cyan: str = "36"
    green: str = "32"

    def _get_color_fmt(self, color_code, bold=False) -> str:
        if bold:
            return "\x1b[" + color_code + ";1m" + self._fmt + "\x1b[0m"
        return "\x1b[" + color_code + ";20m" + self._fmt + "\x1b[0m"

    def _get_fmt(self, levelno) -> str:
        colors: dict[int, str] = {
            logging.DEBUG: self._get_color_fmt(self.grey),
            logging.INFO: self._get_color_fmt(self.cyan),
            logging.WARNING: self._get_color_fmt(self.yellow),
            logging.ERROR: self._get_color_fmt(self.red),
            logging.CRITICAL: self._get_color_fmt(self.red),
            logging.SUCCESS: self._get_color_fmt(self.green)
        }

        return colors.get(levelno, self._get_color_fmt(self.grey))

    def _format(self, record: LogRecord) -> str:
        return self._get_fmt(record.levelno) % record.__dict__


class CustomLogFormatter(logging.Formatter):
    """Formatter that removes creds from logs."""
<<<<<<< HEAD
    ACCESS_KEY: str = os.environ.get("ACCESS_KEY", "super_secret_key")
    SECRET_KEY: str = os.environ.get("SECRET_KEY", "super_secret_key")
=======
    ACCESS_KEY: str = os.environ.get("ACCESS_KEY","super_secret_key") or "super_secret_key" # If env is an empty string, use default value
    SECRET_KEY: str = os.environ.get("SECRET_KEY","super_secret_key") or "super_secret_key" # If env is an empty string, use default value
>>>>>>> cda21c78

    def formatException(self, exc_info) -> str:
        """Format an exception so that it prints on a single line."""
        result: str = super(CustomLogFormatter, self).formatException(exc_info)
        return repr(result)  # or format into one line however you want to

    def format_credential_key(self, s) -> str:
        return re.sub(self.ACCESS_KEY, '(removed)', s)

    def format_secret_key(self, s) -> str:
        return re.sub(self.SECRET_KEY, '(removed)', s)

    def format(self, record) -> str:
        s: str = super(CustomLogFormatter, self).format(record)
        if record.exc_text:
            s = s.replace('\n', '') + '|'
        s = self.format_credential_key(s)
        s = self.format_secret_key(s)

        return s

    def formatMessage(self, record) -> str:
        return ColorPercentStyle(self._fmt).format(record)


def configure_logging(log_level: str) -> None:
    """Setup console and file logging"""

    log_level = log_level.upper()
    logger.handlers = []
    logger.setLevel(log_level)

    # Console logging
    ch = logging.StreamHandler()
    cf = CustomLogFormatter('%(asctime)-15s | %(threadName)-17s | %(name)-10s | %(levelname)-8s | (%(module)s.%(funcName)s|line:%(lineno)d) | %(message)s |', '%d/%m/%Y %H:%M:%S')
    ch.setFormatter(cf)
    ch.setLevel(log_level)
    logger.addHandler(ch)

    # File logging
    fh = TimedRotatingFileHandler(log_dir, when="midnight", interval=1, backupCount=7, delay=True, encoding='utf-8')
    f = CustomLogFormatter('%(asctime)-15s | %(threadName)-17s | %(name)-10s | %(levelname)-8s | (%(module)s.%(funcName)s|line:%(lineno)d) | %(message)s |', '%d/%m/%Y %H:%M:%S')
    fh.setFormatter(f)
    fh.setLevel(log_level)
    logger.addHandler(fh)

    logging.info('Operating system: %s', platform.platform())
    logging.info('Python version: %s', platform.python_version())
    if log_level.upper() == "DEBUG":
        logging.getLogger("botocore").setLevel(logging.WARNING) # Mute boto3 logging output
        logging.getLogger("urllib3.connectionpool").setLevel(logging.WARNING) # Mute urllib3.connectionpool logging output<|MERGE_RESOLUTION|>--- conflicted
+++ resolved
@@ -19,8 +19,6 @@
 
 logger: Logger = logging.getLogger()
 
-<<<<<<< HEAD
-=======
 # Add custom log level for success messages
 logging.SUCCESS = 25
 logging.addLevelName(logging.SUCCESS, "SUCCESS")
@@ -37,7 +35,6 @@
         self._log(logging.SUCCESS, message, args, **kwargs)
 
 logging.Logger.success = success
->>>>>>> cda21c78
 
 class ColorPercentStyle(logging.PercentStyle):
     """Custom log formatter that add color to specific log levels."""
@@ -70,13 +67,8 @@
 
 class CustomLogFormatter(logging.Formatter):
     """Formatter that removes creds from logs."""
-<<<<<<< HEAD
-    ACCESS_KEY: str = os.environ.get("ACCESS_KEY", "super_secret_key")
-    SECRET_KEY: str = os.environ.get("SECRET_KEY", "super_secret_key")
-=======
     ACCESS_KEY: str = os.environ.get("ACCESS_KEY","super_secret_key") or "super_secret_key" # If env is an empty string, use default value
     SECRET_KEY: str = os.environ.get("SECRET_KEY","super_secret_key") or "super_secret_key" # If env is an empty string, use default value
->>>>>>> cda21c78
 
     def formatException(self, exc_info) -> str:
         """Format an exception so that it prints on a single line."""
