--- conflicted
+++ resolved
@@ -14,11 +14,8 @@
 from urllib3.util.retry import Retry
 from functools import wraps
 from typing import Callable, Any, Literal
-<<<<<<< HEAD
 from PIL import Image
-=======
 from textwrap import dedent
->>>>>>> cda21c78
 
 import boto3
 import requests
@@ -82,17 +79,7 @@
         # self.docker_privileged: bool = os.environ.get("DOCKER_PRIVILEGED", "false").lower() == "true" # For future use
         self.webauth: str = os.environ.get("WEB_AUTH", "user:password")
         self.webpath: str = os.environ.get("WEB_PATH", "")
-<<<<<<< HEAD
-        self.branch: str = os.environ.get('BRANCH', "")
-        self.screenshot: str = os.environ.get("WEB_SCREENSHOT", "false")
-        self.screenshot_delay: str = os.environ.get("WEB_SCREENSHOT_DELAY", "30")
-        self.logs_delay: str = os.environ.get("DOCKER_LOGS_DELAY", "900")
-        self.port: str = os.environ.get("PORT", "80")
-        self.ssl: str = os.environ.get("SSL", "false")
-        self.region: str = os.environ.get("S3_REGION", "ap-melbourne-1")
-        self.bucket: str = os.environ.get("S3_BUCKET", "ci-tests.imagegenius.io")
-        self.test_container_delay: str = os.environ.get("DELAY_START", "5")
-=======
+        self.branch: str = os.environ.get("BRANCH", "")
         self.screenshot: bool = os.environ.get("WEB_SCREENSHOT", "false").lower() == "true"
 
         # Make sure the numeric values are set even if they are set to empty strings in the environment
@@ -103,8 +90,8 @@
         self.port: int = (os.environ.get("PORT", "80") or "80")
 
         self.ssl: str = os.environ.get("SSL", "false")
-        self.region: str = os.environ.get("S3_REGION", "us-east-1")
-        self.bucket: str = os.environ.get("S3_BUCKET", "ci-tests.linuxserver.io")
+        self.region: str = os.environ.get("S3_REGION", "ap-melbourne-1")
+        self.bucket: str = os.environ.get("S3_BUCKET", "ci-tests.imagegenius.io")
 
         if os.environ.get("DELAY_START"):
             self.logger.warning("DELAY_START env is obsolete, and not in use anymore")
@@ -113,7 +100,6 @@
         if os.environ.get("DOCKER_PRIVILEGED"):
             self.logger.warning("DOCKER_PRIVILEGED env is not in use")
 
->>>>>>> cda21c78
         self.check_env()
         self.validate_attrs()
 
@@ -164,9 +150,6 @@
             kv (str): A string with key values separated by the pipe symbol. e.g `key1=val1|key2=val2`.
             make_list (bool, optional): If the return value should be a list of strings where the key and value is separated by :. Defaults to False.
 
-<<<<<<< HEAD
-    def convert_env(self, envs: str = None) -> dict[str, str]:
-=======
         Returns:
             dict[str,str]: Returns a dictionary with our keys and values.
         """
@@ -175,7 +158,6 @@
         return dict((item.split('=') for item in kv.split('|')))
 
     def convert_env(self, envs:str = None) -> dict[str,str]:
->>>>>>> cda21c78
         """Convert env DOCKER_ENV to dictionary
 
         Args:
@@ -198,8 +180,6 @@
                 raise CIError(f"Failed converting DOCKER_ENV: {envs} to dictionary") from error
         return env_dict
 
-<<<<<<< HEAD
-=======
     def convert_volumes(self, volumes:str = None) -> list[str]:
         """Convert env DOCKER_VOLUMES to list
 
@@ -222,7 +202,6 @@
                 raise CIError(f"Failed converting DOCKER_VOLUME: {volumes} to list") from error
         return volume_list
 
->>>>>>> cda21c78
     def check_env(self) -> None:
         """Make sure all needed ENVs are set
 
@@ -260,13 +239,9 @@
 
     def __init__(self) -> None:
         super().__init__()  # Init the SetEnvs object.
-<<<<<<< HEAD
-        self.logger = logging.getLogger("IG CI")
-=======
         self.logger = logging.getLogger("LSIO CI")
         self.start_time: float = 0.0
         self.total_runtime: float = 0.0
->>>>>>> cda21c78
         logging.getLogger("botocore.auth").setLevel(logging.INFO)  # Don't log the S3 authentication steps.
 
         self.client: DockerClient = docker.from_env()
@@ -319,12 +294,7 @@
                                                           detach=True,
                                                           environment=self.dockerenv)
         container_config: list[str] = container.attrs["Config"]["Env"]
-<<<<<<< HEAD
         self.logger.info("Container config of tag %s: %s", tag, container_config)
-
-        logsfound: bool = self.watch_container_logs(container, tag)  # Watch the logs for no more than 5 minutes
-=======
-        self.logger.info("Container config of tag %s: %s",tag,container_config)
 
         # Run these tests in parallel so the runtime data is more accurate.
         with ThreadPoolExecutor(max_workers=2,thread_name_prefix=thread_name) as executor:
@@ -335,17 +305,11 @@
         logsfound: bool = future_logs.result(self.logs_timeout + 5) # Set a thread timeout if the function for some reason hangs
         build_info: dict = self.get_build_info(container,tag) # Get the image build info
 
->>>>>>> cda21c78
         if not logsfound:
             self.logger.error("Test of %s FAILED after %.2f seconds", tag, time.time() - start_time)
             self._endtest(container, tag, build_info, sbom, False, start_time)
             return
 
-<<<<<<< HEAD
-        # build_version: str = self.get_build_version(container,tag) # Get the image build version
-        build_info: dict = self.get_build_info(container, tag)  # Get the image build info
-=======
->>>>>>> cda21c78
         if build_info["version"] == "ERROR":
             self.logger.error("Test of %s FAILED after %.2f seconds", tag, time.time() - start_time)
             self._endtest(container, tag, build_info, sbom, False, start_time)
@@ -363,11 +327,7 @@
         self.logger.success("Test of %s PASSED after %.2f seconds", tag, time.time() - start_time)
         return
 
-<<<<<<< HEAD
-    def _endtest(self: "CI", container: Container, tag: str, build_info: dict[str, str], packages: str, test_success: bool) -> None:
-=======
     def _endtest(self, container:Container, tag:str, build_info:dict[str,str], packages:str, test_success: bool, start_time:float|int = 0.0) -> None:
->>>>>>> cda21c78
         """End the test with as much info as we have and append to the report.
 
         Args:
@@ -378,17 +338,12 @@
             `test_success` (bool): If the testing of the container failed or not
             `start_time` (float, optional): The start time of the test. Defaults to 0.0. Used to calculate the runtime of the test.
         """
-<<<<<<< HEAD
-        logblob: Any = container.logs().decode("utf-8")
-        self.create_html_ansi_file(logblob, tag, "log")  # Generate html container log file based on the latest logs
-=======
         if not start_time:
             runtime = "-"
         if isinstance(start_time,(float, int)):
             runtime = f"{time.time() - start_time:.2f}s"
         logblob: str = container.logs(timestamps=True).decode("utf-8")
         self.create_html_ansi_file(logblob, tag, "log") # Generate an html container log file based on the latest logs
->>>>>>> cda21c78
         try:
             container.remove(force="true")
         except APIError:
@@ -408,12 +363,8 @@
             "build_info": build_info,
             "test_results": self.tag_report_tests[tag]["test"],
             "test_success": test_success,
-<<<<<<< HEAD
-        }
-=======
             "runtime": runtime
             }
->>>>>>> cda21c78
         self.report_containers[tag]["has_warnings"] = any(warning[1] for warning in self.report_containers[tag]["warnings"].items())
 
     def get_platform(self, tag: str) -> str:
@@ -468,13 +419,8 @@
             packages = "ERROR"
             self.logger.exception("Dumping package info on %s: FAIL", tag)
             self.tag_report_tests[tag]["test"]["Dump package info"] = (dict(sorted({
-<<<<<<< HEAD
-                "Dump package info": "FAIL",
-                "message": str(error)}.items())))
-=======
                 "Dump package info":"FAIL",
                 "message":str(error)}.items())))
->>>>>>> cda21c78
             self.report_status = "FAIL"
         return packages
 
@@ -491,21 +437,12 @@
         """
         start_time = time.time()
         platform: str = self.get_platform(tag)
-<<<<<<< HEAD
-        syft: Container = self.client.containers.run(image="ghcr.io/anchore/syft:latest", command=f"{self.image}:{tag} --platform=linux/{platform}",
-                                                     detach=True, volumes={"/var/run/docker.sock": {"bind": "/var/run/docker.sock", "mode": "rw"}})
-        self.logger.info("Creating SBOM package list on %s", tag)
-
-        t_end: float = time.time() + int(self.logs_delay)
-        self.logger.info("Tailing the syft container logs for %s seconds looking the 'VERSION' message on tag: %s", self.logs_delay, tag)
-=======
         syft:Container = self.client.containers.run(image="ghcr.io/anchore/syft:latest",command=f"{self.image}:{tag} --platform=linux/{platform}",
             detach=True, volumes={"/var/run/docker.sock": {"bind": "/var/run/docker.sock", "mode": "rw"}})
         self.logger.info("Creating SBOM package list on %s",tag)
         test = "Create SBOM"
         t_end: float = time.time() + self.sbom_timeout
         self.logger.info("Tailing the syft container logs for %s seconds looking the 'VERSION' message on tag: %s",self.sbom_timeout,tag)
->>>>>>> cda21c78
         error_message = "Did not find the 'VERSION' keyword in the syft container logs"
         while time.time() < t_end:
             time.sleep(5)
@@ -513,17 +450,9 @@
                 logblob: str = syft.logs().decode("utf-8")
                 if "VERSION" in logblob:
                     self.logger.info("Get package versions for %s completed", tag)
-<<<<<<< HEAD
-                    self.tag_report_tests[tag]["test"]["Create SBOM"] = (dict(sorted({
-                        "status": "PASS",
-                        "message": "-"}.items())))
-                    self.logger.info("Create SBOM package list %s: PASS", tag)
-                    self.create_html_ansi_file(str(logblob), tag, "sbom")
-=======
                     self._add_test_result(tag, test, "PASS", "-", start_time)
                     self.logger.success("%s package list %s: PASSED after %.2f seconds", test, tag, time.time() - start_time)
                     self.create_html_ansi_file(str(logblob),tag,"sbom")
->>>>>>> cda21c78
                     try:
                         syft.remove(force=True)
                     except Exception:
@@ -534,13 +463,7 @@
                 self.logger.exception("Creating SBOM package list on %s: FAIL", tag)
         self.logger.error("Failed to generate SBOM output on tag %s. SBOM output:\n%s", tag, logblob)
         self.report_status = "FAIL"
-<<<<<<< HEAD
-        self.tag_report_tests[tag]["test"]["Create SBOM"] = (dict(sorted({
-            "Create SBOM": "FAIL",
-            "message": str(error_message)}.items())))
-=======
         self._add_test_result(tag, test, "FAIL", str(error_message), start_time)
->>>>>>> cda21c78
         try:
             syft.remove(force=True)
         except Exception:
@@ -576,11 +499,7 @@
             self.report_status = "FAIL"
         return build_version
 
-<<<<<<< HEAD
-    def get_build_info(self, container: Container, tag: str) -> dict[str, str]:
-=======
     def get_build_info(self,container:Container,tag:str) -> dict[str,str]:
->>>>>>> cda21c78
         """Get the build information from the container object.
 
         Args:
@@ -599,12 +518,8 @@
             }
             ```
         """
-<<<<<<< HEAD
-
-=======
         test = "Get build info"
         start_time = time.time()
->>>>>>> cda21c78
         try:
             self.logger.info("Fetching build info on tag: %s", tag)
             build_info: dict[str, str] = {
@@ -613,38 +528,19 @@
                 "size": "%.2f" % float(int(container.image.attrs["Size"])/1000000) + "MB",
                 "maintainer": container.attrs["Config"]["Labels"]["maintainer"],
             }
-<<<<<<< HEAD
-            self.tag_report_tests[tag]["test"]["Get build info"] = (dict(sorted({
-                "status": "PASS",
-                "message": "-"}.items())))
-            self.logger.info("Get build info on tag '%s': PASS", tag)
-        except (APIError, KeyError) as error:
-=======
             self._add_test_result(tag, test, "PASS", "-", start_time)
             self.logger.success("Get build info on tag '%s': PASS", tag)
         except (APIError,KeyError) as error:
->>>>>>> cda21c78
             self.logger.exception("Get build info on tag '%s': FAIL", tag)
             build_info = {"version": "ERROR", "created": "ERROR", "size": "ERROR", "maintainer": "ERROR"}
             if isinstance(error, KeyError):
                 error: str = f"KeyError: {error}"
-<<<<<<< HEAD
-            self.tag_report_tests[tag]["test"]["Get build info"] = (dict(sorted({
-                "status": "FAIL",
-                "message": str(error)}.items())))
-            self.report_status = "FAIL"
-        return build_info
-
-    def watch_container_logs(self, container: Container, tag: str) -> bool:
-        """Tail the container logs for 5 minutes and look for the init done message that tells us the container started up
-=======
             self._add_test_result(tag, test, "FAIL", str(error), start_time)
             self.report_status = "FAIL"
         return build_info
 
     def watch_container_logs(self, container:Container, tag:str) -> bool:
         """Tail the container logs for n seconds and look for the init done message that tells us the container started up
->>>>>>> cda21c78
         successfully.
 
         Args:
@@ -661,29 +557,6 @@
         while time.time() < t_end:
             try:
                 logblob: str = container.logs().decode("utf-8")
-<<<<<<< HEAD
-                if "[services.d] done." in logblob or "[ig-init] done." in logblob:
-                    self.logger.info("Container startup completed for %s", tag)
-                    self.tag_report_tests[tag]["test"]["Container startup"] = (dict(sorted({
-                        "status": "PASS",
-                        "message": "-"}.items())))
-                    self.logger.info("Container startup %s: PASS", tag)
-                    return True
-                time.sleep(1)
-            except APIError as error:
-                self.logger.exception("Container startup %s: FAIL - INIT NOT FINISHED", tag)
-                self.tag_report_tests[tag]["test"]["Container startup"] = (dict(sorted({
-                    "status": "FAIL",
-                    "message": f"INIT NOT FINISHED: {str(error)}"
-                }.items())))
-                self.report_status = "FAIL"
-                return False
-        self.logger.error("Container startup failed for %s", tag)
-        self.tag_report_tests[tag]["test"]["Container startup"] = (dict(sorted({
-            "status": "FAIL",
-            "message": "INIT NOT FINISHED"}.items())))
-        self.logger.error("Container startup %s: FAIL - INIT NOT FINISHED", tag)
-=======
                 if "[services.d] done." in logblob or "[ls.io-init] done." in logblob:
                     self.logger.info("%s completed for %s",test, tag)
                     self._add_test_result(tag, test, "PASS", "-", start_time)
@@ -698,7 +571,6 @@
         self.logger.error("%s failed for %s", test, tag)
         self._add_test_result(tag, test, "FAIL", "INIT NOT FINISHED", start_time)
         self.logger.error("%s %s: FAIL - INIT NOT FINISHED", test, tag)
->>>>>>> cda21c78
         self.report_status = "FAIL"
         return False
 
@@ -710,15 +582,6 @@
         self.report_containers = json.loads(json.dumps(self.report_containers, sort_keys=True))
         with open(f"{self.outdir}/index.html", mode="w", encoding="utf-8") as file_:
             file_.write(template.render(
-<<<<<<< HEAD
-                report_containers=self.report_containers,
-                report_status=self.report_status,
-                meta_tag=self.meta_tag,
-                image=self.image,
-                bucket=self.bucket,
-                region=self.region,
-                screenshot=self.screenshot
-=======
             report_containers=self.report_containers,
             report_status=self.report_status,
             meta_tag=self.meta_tag,
@@ -727,7 +590,6 @@
             region=self.region,
             screenshot=self.screenshot,
             total_runtime=f"{self.total_runtime:.2f}s",
->>>>>>> cda21c78
             ))
 
     def badge_render(self) -> None:
@@ -825,10 +687,6 @@
         except (S3UploadFailedError, ClientError):
             self.logger.exception("Failed to upload the CI logs!")
 
-<<<<<<< HEAD
-    def take_screenshot(self, container: Container, tag: str) -> None:
-        """Take a screenshot and save it to self.outdir
-=======
     def _add_test_result(self, tag:str, test:str, status:str, message:str, start_time:float|int = 0.0) -> None:
         """Add a test result to the report
 
@@ -854,7 +712,6 @@
 
     def take_screenshot(self, container: Container, tag:str) -> None:
         """Take a screenshot and save it to self.outdir if self.screenshot is True
->>>>>>> cda21c78
 
         Takes a screenshot using a ChromiumDriver instance.
 
@@ -870,34 +727,6 @@
         start_time = time.time()
         try:
             driver: WebDriver = self.setup_driver()
-<<<<<<< HEAD
-            driver.get(endpoint)
-            self.logger.info("Sleeping for %s seconds before creating a screenshot on %s", self.screenshot_delay, tag)
-            time.sleep(int(self.screenshot_delay))
-            self.logger.info("Taking screenshot of %s at %s", tag, endpoint)
-            driver.get_screenshot_as_file(f'{tag}.png')
-            # Compress and convert the screenshot to JPEG
-            im = Image.open(f'{tag}.png').convert("RGB")
-            im.save(f'{self.outdir}/{tag}.jpg', 'JPEG', quality=60)
-            self.tag_report_tests[tag]["test"]["Get screenshot"] = (dict(sorted({
-                "status": "PASS",
-                "message": "-"}.items())))
-            self.logger.info("Screenshot %s: PASS", tag)
-        except (requests.Timeout, requests.ConnectionError, KeyError) as error:
-            self.tag_report_tests[tag]["test"]["Get screenshot"] = (dict(sorted({
-                "status": "FAIL",
-                "message": f"CONNECTION ERROR: {str(error)}"}.items())))
-            self.logger.exception("Screenshot %s FAIL CONNECTION ERROR", tag)
-        except TimeoutException as error:
-            self.tag_report_tests[tag]["test"]["Get screenshot"] = (dict(sorted({
-                "status": "FAIL",
-                "message": f"TIMEOUT: {str(error)}"}.items())))
-            self.logger.exception("Screenshot %s FAIL TIMEOUT", tag)
-        except (WebDriverException, Exception) as error:
-            self.tag_report_tests[tag]["test"]["Get screenshot"] = (dict(sorted({
-                "status": "FAIL",
-                "message": f"UNKNOWN: {str(error)}"}.items())))
-=======
             container.reload()
             ip_adr:str = container.attrs.get("NetworkSettings",{}).get("Networks",{}).get("bridge",{}).get("IPAddress","")
             webauth: str = f"{self.webauth}@" if self.webauth else ""
@@ -910,9 +739,12 @@
                     driver.get(endpoint)
                     time.sleep(self.screenshot_delay) # A grace period for the page to load
                     self.logger.debug("Trying to take screenshot of %s at %s", tag, endpoint)
-                    driver.get_screenshot_as_file(f"{self.outdir}/{tag}.png")
-                    if not os.path.isfile(f"{self.outdir}/{tag}.png"):
-                        raise FileNotFoundError(f"Screenshot '{self.outdir}/{tag}.png' not found")
+                    driver.get_screenshot_as_file(f'{tag}.png')
+                    # Compress and convert the screenshot to JPEG
+                    im = Image.open(f'{tag}.png').convert("RGB")
+                    im.save(f'{self.outdir}/{tag}.jpg', 'JPEG', quality=60)
+                    if not os.path.isfile(f"{self.outdir}/{tag}.jpg"):
+                        raise FileNotFoundError(f"Screenshot '{self.outdir}/{tag}.jpg' not found")
                     self._add_test_result(tag, test, "PASS", "-", start_time)
                     self.logger.success("Screenshot %s: PASSED after %.2f seconds", tag, time.time() - start_time)
                     return
@@ -931,7 +763,6 @@
             self.logger.exception("Screenshot %s FAIL TIMEOUT", tag)
         except (WebDriverException, Exception) as error:
             self._add_test_result(tag, test, "FAIL", f"UNKNOWN: {str(error)}", start_time)
->>>>>>> cda21c78
             self.logger.exception("Screenshot %s FAIL UNKNOWN", tag)
         finally:
             try:
